<?xml version="1.0" encoding="ISO-8859-1"?>
<project xmlns="http://maven.apache.org/POM/4.0.0" xmlns:xsi="http://www.w3.org/2001/XMLSchema-instance"
    xsi:schemaLocation="http://maven.apache.org/POM/4.0.0   http://maven.apache.org/maven-v4_0_0.xsd">
    <modelVersion>4.0.0</modelVersion>
    <groupId>org.opengeo</groupId>
    <artifactId>geonode-geoserver-ext</artifactId>
    <packaging>pom</packaging>
    <version>2.13-SNAPSHOT</version>
    <name>GeoNode GeoServer Extensions</name>

    <repositories>
<<<<<<< HEAD
          <repository>
=======
        <!-- repository>
>>>>>>> 0b591517
            <id>boundless</id>
            <name>Boundless Maven Repository</name>
            <url>https://repo.boundlessgeo.com/main/</url>
            <!-- contains snapshot and release (including third-party-dependences)               -->
            <!-- Restlet maven Repository (http://maven.restlet.org)                             -->
            <!-- ucar (https://artifacts.unidata.ucar.edu/content/repositories/unidata-releases) -->
            <snapshots>
                <enabled>true</enabled>
            </snapshots>
<<<<<<< HEAD
            <releases>
                <enabled>true</enabled>
            </releases>
        </repository>
=======
        </repository -->
>>>>>>> 0b591517
        <repository>
            <id>osgeo</id>
            <name>Open Source Geospatial Foundation Repository</name>
            <url>http://download.osgeo.org/webdav/geotools/</url>
            <snapshots>
                <enabled>true</enabled>
            </snapshots>
        </repository>
        <!-- repository>
            <id>JBoss repo</id>
            <url>http://repository.jboss.org/nexus/content/groups/public-jboss/</url>
        </repository -->
        <repository>
            <id>geosolutions</id>
            <name>geosolutions repository</name>
            <url>http://maven.geo-solutions.it/</url>
            <snapshots>
                <enabled>true</enabled>
            </snapshots>
        </repository>
        <repository>
            <id>repo.locationtech.org</id>
            <name>GeoGig Repository</name>
            <url>https://repo.locationtech.org/content/repositories/geogig/</url>
        </repository>
        <!-- repository>
            <id>org.mapfish</id>
            <url>http://dev.mapfish.org/maven/repository</url>
        </repository -->
    </repositories>

    <distributionManagement>
        <!-- repository>
         <id>boundless</id>
         <name>Boundless Release Repository</name>
         <url>https://repo.boundlessgeo.com/release/</url>
         <uniqueVersion>false</uniqueVersion>
        </repository>
        <snapshotRepository>
         <id>boundless</id>
         <uniqueVersion>false</uniqueVersion>
         <name>Boundless Snapshot Repository</name>
         <url>https://repo.boundlessgeo.com/snapshot/</url>
        </snapshotRepository -->
        <downloadUrl>http://maven.geo-solutions.it</downloadUrl>
        <repository>
          <uniqueVersion>false</uniqueVersion>
          <id>geosolutions</id>
          <url>ftp://maven.geo-solutions.it/</url>
        </repository>
        <site>
          <id>demo.geosolutions</id>
          <url>scp://demo.geo-solutions.it/var/www/share/github/gsman</url>
        </site>
    </distributionManagement>
 
    <dependencyManagement>
        <dependencies>
            <!-- geoserver-geonode-ext extensions -->
            <dependency>
                <groupId>org.opengeo</groupId>
                <artifactId>geonode-geoserver-ext-printng</artifactId>
                <version>${gs.version}</version>
            </dependency>
            <dependency>
                <groupId>org.opengeo</groupId>
                <artifactId>geonode-geoserver-ext-wps-batchdownload</artifactId>
                <version>${gs.version}</version>
            </dependency>
            <!-- importing geoserver dependencies management -->
            <dependency>
                <groupId>org.geoserver</groupId>
                <artifactId>geoserver</artifactId>
                <type>pom</type>
                <scope>import</scope>
                <version>${gs.version}</version>
            </dependency>
            <!-- geoserver dependencies -->
            <dependency>
                <groupId>org.geoserver</groupId>
                <artifactId>gs-main</artifactId>
                <version>${gs.version}</version>
                <exclusions>
                    <exclusion>
                        <groupId>javax.servlet</groupId>
                        <artifactId>javax.servlet-api</artifactId>
                    </exclusion>
                </exclusions>
            </dependency>
            <dependency>
                <groupId>org.geoserver</groupId>
                <artifactId>gs-rest</artifactId>
                <version>${gs.version}</version>
            </dependency>
            <dependency>
                <groupId>org.geoserver</groupId>
                <artifactId>gs-restconfig</artifactId>
                <version>${gs.version}</version>
            </dependency>
            <dependency>
                <groupId>org.geoserver.web</groupId>
                <artifactId>gs-web-app</artifactId>
                <version>${gs.version}</version>
            </dependency>
            <dependency>
                <groupId>org.geoserver.web</groupId>
                <artifactId>gs-web-wms</artifactId>
                <version>${gs.version}</version>
            </dependency>
            <dependency>
                <groupId>org.geoserver.community</groupId>
                <artifactId>gs-jms-geoserver</artifactId>
                <version>${gs.community.version}</version>
            </dependency>
            <dependency>
                <groupId>org.geoserver.community</groupId>
                <artifactId>gs-jms-geoserver</artifactId>
                <classifier>tests</classifier>
                <version>${gs.community.version}</version>
            </dependency>
            <dependency>
                <groupId>org.geoserver.community.backuprestore</groupId>
                <artifactId>gs-backup-restore-core</artifactId>
                <version>${gs.community.version}</version>
            </dependency>
            <dependency>
                <groupId>org.geoserver.community.backuprestore</groupId>
                <artifactId>gs-backup-restore-extension</artifactId>
                <version>${gs.community.version}</version>
            </dependency>
            <dependency>
                <groupId>org.geoserver.community.backuprestore</groupId>
                <artifactId>gs-backup-restore-rest</artifactId>
                <version>${gs.community.version}</version>
            </dependency>
            <dependency>
                <groupId>org.geoserver.community.backuprestore</groupId>
                <artifactId>gs-backup-restore-web</artifactId>
                <version>${gs.community.version}</version>
            </dependency>
            <dependency>
                <groupId>org.geoserver.community</groupId>
                <artifactId>gs-sldservice</artifactId>
                <version>${gs.community.version}</version>
            </dependency>

            <!-- hibernate dependencies -->
            <dependency>
                <groupId>org.hibernate</groupId>
                <artifactId>hibernate-core</artifactId>
                <version>${hibernate-version}</version>
            </dependency>
            <dependency>
                <groupId>org.hibernate</groupId>
                <artifactId>hibernate-annotations</artifactId>
                <version>${hibernate-annotations-version}</version>
            </dependency>
            <!-- other dependencies -->
            <dependency>
                <groupId>javax.servlet</groupId>
                <artifactId>javax.servlet-api</artifactId>
                <version>${jetty.servlet.api.version}</version>
            </dependency>
            <dependency>
                <groupId>c3p0</groupId>
                <artifactId>c3p0</artifactId>
                <version>${c3p0.version}</version>
            </dependency>
            <dependency>
                <groupId>org.springframework</groupId>
                <artifactId>spring-orm</artifactId>
                <version>${spring.orm.version}</version>
            </dependency>
            <dependency>
                <groupId>com.google.code.gson</groupId>
                <artifactId>gson</artifactId>
                <version>${gson.version}</version>
            </dependency>
            <dependency>
                <groupId>org.apache.httpcomponents</groupId>
                <artifactId>httpclient</artifactId>
                <version>${http.client.version}</version>
            </dependency>
            <dependency>
                <groupId>com.google.guava</groupId>
                <artifactId>guava</artifactId>
                <version>17.0</version>
            </dependency>
            <dependency>
                <groupId>org.ccil.cowan.tagsoup</groupId>
                <artifactId>tagsoup</artifactId>
                <version>1.2.1</version>
            </dependency>

            <dependency>
                <groupId>org.geonode.print</groupId>
                <artifactId>mapfish-print-lib</artifactId>
                <version>2.1.3-SNAPSHOT</version>
                <exclusions>
                    <exclusion>
                        <groupId>commons-httpclient</groupId>
                        <artifactId>commons-httpclient</artifactId>
                    </exclusion>
                </exclusions>
            </dependency>

            <!-- geoserver plugins -->
            <dependency>
                <groupId>org.geoserver.extension</groupId>
                <artifactId>gs-monitor-core</artifactId>
                <version>${project.version}</version>
            </dependency>
            <dependency>
                <groupId>org.geoserver.extension</groupId>
                <artifactId>gs-monitor-hibernate</artifactId>
                <version>${project.version}</version>
            </dependency>
            <dependency>
                <groupId>org.geoserver.community</groupId>
                <artifactId>gs-status-monitoring</artifactId>
                <version>${project.version}</version>
            </dependency>
            <dependency>
                <groupId>org.geoserver.extension</groupId>
                <artifactId>gs-inspire</artifactId>
                <version>${project.version}</version>
            </dependency>
            <dependency>
                <groupId>org.geoserver.extension</groupId>
                <artifactId>gs-control-flow</artifactId>
                <version>${project.version}</version>
            </dependency>

            <dependency>
                <groupId>org.geoserver.extension</groupId>
                <artifactId>gs-printing</artifactId>
                <version>${project.version}</version>
                <exclusions>
                    <exclusion>
                        <groupId>xerces</groupId>
                        <artifactId>xercesImpl</artifactId>
                    </exclusion>
                    <exclusion>
                        <groupId>org.mapfish.print</groupId>
                        <artifactId>print-lib</artifactId>
                    </exclusion>
                </exclusions>
            </dependency>
            <dependency>
                <groupId>org.geoserver.extension</groupId>
                <artifactId>gs-web-wps</artifactId>
                <version>${project.version}</version>
            </dependency>
            <dependency>
                <groupId>org.geoserver.extension</groupId>
                <artifactId>gs-excel</artifactId>
                <version>${project.version}</version>
            </dependency>
            <dependency>
                <groupId>org.geoserver.extension</groupId>
                <artifactId>gs-querylayer</artifactId>
                <version>${project.version}</version>
            </dependency>
            <dependency>
                <groupId>org.geoserver.extension</groupId>
                <artifactId>gs-gdal</artifactId>
                <version>${project.version}</version>
            </dependency>

            <dependency>
                <groupId>org.geoserver.importer</groupId>
                <artifactId>gs-importer-core</artifactId>
                <version>${project.version}</version>
            </dependency>

            <dependency>
                <groupId>org.geoserver.importer</groupId>
                <artifactId>gs-importer-web</artifactId>
                <version>${project.version}</version>
            </dependency>

            <dependency>
                <groupId>org.geoserver.importer</groupId>
                <artifactId>gs-importer-rest</artifactId>
                <version>${project.version}</version>
            </dependency>

            <dependency>
                <groupId>org.geoserver.extension</groupId>
                <artifactId>gs-wps-core</artifactId>
                <version>${project.version}</version>
            </dependency>
            <dependency>
                <groupId>org.geoserver.community</groupId>
                <artifactId>gs-wps-download</artifactId>
                <version>${project.version}</version>
            </dependency>
            <dependency>
                <groupId>org.geoserver.community</groupId>
                <artifactId>gs-kmlppio</artifactId>
                <version>${project.version}</version>
            </dependency>

            <!-- dependency>
                <groupId>org.opengeo.geoserver</groupId>
                <artifactId>printng</artifactId> 
                <version>${project.version}</version>
                <scope>runtime</scope>
                <exclusions>
                    <exclusion>
                        <groupId>javax.servlet</groupId>
                        <artifactId>javax.servlet-api</artifactId>
                    </exclusion>
                </exclusions>
            </dependency -->

            <!-- OAuth2 Security Extension -->
            <dependency>
                <groupId>org.geoserver.community</groupId>
                <artifactId>gs-sec-oauth2</artifactId>
                <version>${project.version}</version>
            </dependency>
            <dependency>
                <groupId>org.geoserver.community</groupId>
                <artifactId>gs-sec-oauth2-geonode</artifactId>
                <version>${project.version}</version>
            </dependency>
            <dependency>
                <groupId>org.geoserver.community</groupId>
                <artifactId>gs-sec-oauth2-google</artifactId>
                <version>${project.version}</version>
            </dependency>
            <dependency>
                <groupId>org.geoserver.community</groupId>
                <artifactId>gs-sec-oauth2-github</artifactId>
                <version>${project.version}</version>
            </dependency>

            <!-- Notification Extension -->
            <dependency>
                <groupId>org.geoserver.community</groupId>
                <artifactId>gs-notification</artifactId>
                <version>${project.version}</version>
            </dependency>
            <dependency>
                <groupId>org.geoserver.community</groupId>
                <artifactId>gs-notification-common</artifactId>
                <version>${project.version}</version>
            </dependency>
            <dependency>
                <groupId>org.geoserver.community</groupId>
                <artifactId>gs-notification-geonode</artifactId>
                <version>${project.version}</version>
            </dependency>

            <dependency>
                <groupId>org.springframework.security.oauth</groupId>
                <artifactId>spring-security-oauth2</artifactId>
                <version>${spring-security-oauth2.version}</version>
            </dependency>

            <!-- AuthKey and REST Role Service Security Extension -->
            <dependency>
                <groupId>org.geoserver.community</groupId>
                <artifactId>gs-authkey</artifactId>
                <version>${project.version}</version>
            </dependency>

            <!-- GeoFence Dependencies -->
            <dependency>
                <groupId>org.geoserver.community</groupId>
                <artifactId>gs-geofence</artifactId>
                <version>${project.version}</version>
            </dependency>
            <dependency>
                <groupId>org.geoserver.community</groupId>
                <artifactId>gs-geofence-server</artifactId>
                <version>${project.version}</version>
                <exclusions>
                    <exclusion>
                        <groupId>org.apache.logging.log4j</groupId>
                        <artifactId>log4j-slf4j-impl</artifactId>
                    </exclusion>
                    <exclusion>
                        <groupId>cglib</groupId>
                        <artifactId>cglib</artifactId>
                    </exclusion>
                </exclusions>
            </dependency>
            <dependency>
                <groupId>org.geoserver.geofence</groupId>
                <artifactId>geofence-services-impl</artifactId>
                <version>${gf.version}</version>
                <exclusions>
                    <exclusion>
                        <groupId>org.postgis</groupId>
                        <artifactId>postgis-jdbc</artifactId>
                    </exclusion>
                    <exclusion>
                        <groupId>org.postgis</groupId>
                        <artifactId>postgis-stubs</artifactId>
                    </exclusion>
                    <exclusion>
                        <groupId>postgresql</groupId>
                        <artifactId>postgresql</artifactId>
                    </exclusion>
                </exclusions>
            </dependency>
            <dependency>
                <groupId>org.geotools.jdbc</groupId>
                <artifactId>gt-jdbc-postgis</artifactId>
                <version>${gt.version}</version>
            </dependency>

            <!-- Updated geogit to geogig -->
            <dependency>
                <groupId>org.geoserver.community</groupId>
                <artifactId>gs-geogig</artifactId>
                <version>${project.version}</version>
            </dependency>
            
            <!-- Other GeoServer Extensions -->
            <dependency>
                <groupId>org.geoserver.community</groupId>
                <artifactId>gs-dyndimension</artifactId>
                <version>${project.version}</version>
            </dependency>

            <dependency>
                <groupId>org.geoserver.extension</groupId>
                <artifactId>gs-css</artifactId>
                <version>${project.version}</version>
            </dependency>

            <dependency>
                <groupId>org.geoserver.extension</groupId>
                <artifactId>gs-ysld</artifactId>
                <version>${project.version}</version>
            </dependency>

            <dependency>
                <groupId>com.mockrunner</groupId>
                <artifactId>mockrunner</artifactId>
                <version>0.3.1</version>
            </dependency>

            <dependency>
                <groupId>org.mockito</groupId>
                <artifactId>mockito-all</artifactId>
                <version>1.8.5</version>
                <exclusions>
                    <exclusion>
                        <groupId>org.hamcrest</groupId>
                        <artifactId>hamcrest-core</artifactId>
                    </exclusion>
                </exclusions>
            </dependency>
        </dependencies>
    </dependencyManagement>
    <properties>
        <jetty.version>9.2.13.v20150730</jetty.version>
        <maven.compiler.source>1.8</maven.compiler.source>
        <maven.compiler.target>1.8</maven.compiler.target>
        <geoserver.data.dir>geonode_v212x</geoserver.data.dir>
        <gt.version>18-SNAPSHOT</gt.version>
        <gs.version>2.13-SNAPSHOT</gs.version>
        <gs.community.version>2.13-SNAPSHOT</gs.community.version>
        <gf.version>3.2-SNAPSHOT</gf.version>
        <jetty.servlet.api.version>3.1.0</jetty.servlet.api.version>

        <hibernate-version>3.6.0.Final</hibernate-version>
        <hibernate-annotations-version>3.3.1.GA</hibernate-annotations-version>
        <hibernate-generic-dao-version>1.1.0</hibernate-generic-dao-version>
        <hibernate-spatial-version>1.1.1</hibernate-spatial-version>
        <hibernate-spatial-h2-version>1.1.1</hibernate-spatial-h2-version>

        <spring-security-oauth2.version>2.0.11.RELEASE</spring-security-oauth2.version>
        <c3p0.version>0.9.0.4</c3p0.version>
        <spring.orm.version>3.1.1.RELEASE</spring.orm.version>
        <gson.version>2.3.1</gson.version>
        <http.client.version>4.5.3</http.client.version>
    </properties>
    <modules>
        <module>extensions</module>
        <module>web-app</module>
    </modules>
    <build>
        <resources>
            <resource>
                <directory>${basedir}/src/main/java</directory>
                <includes>
                    <!-- we need to this to include the wicket html files -->
                    <include>**/*.html</include>
                </includes>
            </resource>
            <resource>
                <!-- without this the service configuration will not be included -->
                <directory>${basedir}/src/main/resources</directory>
                <includes>
                    <include>**/*</include>
                </includes>
            </resource>
        </resources>
        <plugins>
            <plugin>
                <!-- injects git information like current branch and commit id as maven 
                    properties -->
                <groupId>pl.project13.maven</groupId>
                <artifactId>git-commit-id-plugin</artifactId>
                <version>2.1.13</version>
                <executions>
                    <execution>
                        <goals>
                            <goal>revision</goal>
                        </goals>
                    </execution>
                </executions>
                <configuration>
                    <prefix>build</prefix>
                    <failOnNoGitDirectory>false</failOnNoGitDirectory>
                    <skipPoms>false</skipPoms>
                    <injectAllReactorProjects>true</injectAllReactorProjects>
                    <runOnlyOnce>true</runOnlyOnce>
                    <useNativeGit>false</useNativeGit>
                </configuration>
            </plugin>
        </plugins>
        <extensions>
            <extension>
                <groupId>org.apache.maven.wagon</groupId>
                <!-- artifactId>wagon-webdav</artifactId>
                <version>1.0-beta-2</version -->
                <artifactId>wagon-ftp</artifactId>
                <version>2.6</version>
            </extension>
        </extensions>
    </build>
</project><|MERGE_RESOLUTION|>--- conflicted
+++ resolved
@@ -9,11 +9,7 @@
     <name>GeoNode GeoServer Extensions</name>
 
     <repositories>
-<<<<<<< HEAD
-          <repository>
-=======
         <!-- repository>
->>>>>>> 0b591517
             <id>boundless</id>
             <name>Boundless Maven Repository</name>
             <url>https://repo.boundlessgeo.com/main/</url>
@@ -23,14 +19,10 @@
             <snapshots>
                 <enabled>true</enabled>
             </snapshots>
-<<<<<<< HEAD
             <releases>
                 <enabled>true</enabled>
             </releases>
-        </repository>
-=======
         </repository -->
->>>>>>> 0b591517
         <repository>
             <id>osgeo</id>
             <name>Open Source Geospatial Foundation Repository</name>
